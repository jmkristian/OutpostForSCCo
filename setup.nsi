# Copyright 2018,2019 by John Kristian
#
# Licensed under the Apache License, Version 2.0 (the "License");
# you may not use this file except in compliance with the License.
# You may obtain a copy of the License at
#
#   http://www.apache.org/licenses/LICENSE-2.0
#
# Unless required by applicable law or agreed to in writing, software
# distributed under the License is distributed on an "AS IS" BASIS,
# WITHOUT WARRANTIES OR CONDITIONS OF ANY KIND, either express or implied.
# See the License for the specific language governing permissions and
# limitations under the License.

<<<<<<< HEAD
!define VersionMajor 1
!define VersionMinor 11
=======
!define InstalledKey SOFTWARE\WOW6432Node\Microsoft\Windows\CurrentVersion\Uninstall
>>>>>>> 4f100927

Name "${WINDOW_TITLE}" "web forms"

RequestExecutionLevel highest
Page custom selectOutpostCode "" "${WINDOW_TITLE} Setup"
Page directory ifOutpostDataDefined
Page instfiles
UninstPage uninstConfirm
UninstPage instfiles

!include LogicLib.nsh
!include nsDialogs.nsh
!include TextFunc.nsh
!include WinVer.nsh

Var /GLOBAL OUTPOST_CODE
Var /GLOBAL OUTPOST_DATA
Var /GLOBAL AOCLIENT_EXE
Var /GLOBAL WSCRIPT_EXE

Function .onInit
  StrCpy $OUTPOST_DATA ""
  ${If} $INSTDIR == ""
    ReadEnvStr $0 SystemDrive
    StrCpy $INSTDIR "$0\${INSTDIR_NAME}\"
  ${EndIf}
FunctionEnd

Function selectOutpostCode
  Call FindOutposts
  ${If} "$OUTPOST_DATA" != ""
    Abort # that is, don't ask the user to select a folder.
  ${EndIf}
  Push $R0
  nsDialogs::SelectFolderDialog "Where is SCCo Packet installed? Select a folder that contains Outpost.exe and Outpost.conf." "$PROGRAMFILES"
  Pop $R0
  ${If} "$R0" != error
    Push $R0
    Call FindOutpost
  ${EndIf}
  Pop $R0
FunctionEnd

Function ifOutpostDataDefined
  ${If} "$OUTPOST_DATA" == ""
    Abort # that is, don't show this page.
  ${EndIf}
FunctionEnd

Function FindOutpost
  Exch $R0
  Push $R1
  ${IfNot} ${FileExists} "$R0"
    DetailPrint `No $R0`
  ${Else}
    ${IfNot} ${FileExists} "$R0\Outpost.conf"
      DetailPrint `No $R0\Outpost.conf`
    ${Else}
      StrCpy $R1 ""
      ReadINIStr $R1 "$R0\Outpost.conf" DataDirectory DataDir
      ${If} "$R1" == ""
        DetailPrint `No DataDir in $R0\Outpost.conf`
      ${Else}
        StrCpy $OUTPOST_CODE "$OUTPOST_CODE $\"$R0$\""
        ${IfNot} ${FileExists} "$R1"
          DetailPrint `No $R1`
        ${Else}
          DetailPrint `Found Outpost data folder $R1`
          StrCpy $OUTPOST_DATA "$OUTPOST_DATA $\"$R1$\""
        ${EndIf}
      ${EndIf}
    ${EndIf}
    ClearErrors
    ${If} "$AOCLIENT_EXE" == ""
      StrCpy $AOCLIENT_EXE "$R0\Aoclient.exe"
    ${EndIf}
  ${EndIf}
  Pop $R1
  Pop $R0
FunctionEnd

!macro Delete NAME
  IfFileExists `${NAME}` 0 +5
  Delete `${NAME}`
  IfFileExists `${NAME}` 0 +3
  SetErrors
  DetailPrint `Can't delete ${NAME}`
!macroend
!define Delete '!insertmacro "Delete"'

!macro RMDir NAME
  IfFileExists `${NAME}` 0 +5
  RMDir /r `${NAME}`
  IfFileExists `${NAME}` 0 +3
  SetErrors
  DetailPrint `Can't remove ${NAME}`
!macroend
!define RMDir '!insertmacro "RMDir"'

# Set $OUTPOST_DATA = a space-separated list of folders that contain Outpost configuration files.
# If no such folders are found, set it to "".
Function FindOutposts
  StrCpy $OUTPOST_CODE ""
  StrCpy $OUTPOST_DATA ""
  Push "$PROGRAMFILES\SCCo Packet"
  Call FindOutpost
  ${If} "$PROGRAMFILES64" != "$PROGRAMFILES"
    Push "$PROGRAMFILES64\SCCo Packet"
    Call FindOutpost
  ${EndIf}
  ${If} "$OUTPOST_DATA" == ""
    # Try to find SCCo Packet in the registry:
    Push $R0
    Push $R1
    Push $R2
    Push $R3
    SetRegView 64
    StrCpy $R0 0
    nextInstalledProgram:
      EnumRegKey $R1 HKLM "${InstalledKey}" $R0
      StrCmp "$R1" "" endInstalledPrograms
      ReadRegStr $R2 HKLM "${InstalledKey}\$R1" "Inno setup: Icon Group"
      ${If} "$R2" == "SCCo Packet"
        ReadRegStr $R2 HKLM "${InstalledKey}\$R1" "InstallLocation"
        ${If} "$R2" == ""
          DetailPrint `No InstallLocation in $R1`
        ${Else}
          StrCpy $R3 $R2 1 -1
          ${If} "$R3" == "\"
            StrCpy $R2 $R2 -1
          ${EndIf}
          DetailPrint `InstallLocation: $R2 in $R1`
          Push "$R2"
          Call FindOutpost
        ${EndIf}
      ${EndIf}
      IntOp $R0 $R0 + 1
      GoTo nextInstalledProgram
    endInstalledPrograms:
    Pop $R3
    Pop $R2
    Pop $R1
    Pop $R0
  ${EndIf}
FunctionEnd

Function un.FindOutposts
  Push $R0
  FileOpen $R0 "$INSTDIR\uninstallFrom.txt" r
  FileRead $R0 $OUTPOST_DATA
  FileClose $R0
  Pop $R0
FunctionEnd

!macro defineGlobalFunctions un
Function ${un}IsUserAdmin
  Push $R0
  Push $R1
  StrCpy $R0 true
  ClearErrors
  UserInfo::GetName
  ${If} ${Errors}
    # This is Windows 9x. Every user is an admin.
  ${Else}
    Pop $R1
    UserInfo::GetAccountType
    Pop $R1
    ${If} "$R1" == ""
      # This is Windows 9x. Every user is an admin.
    ${ElseIf} "$R1" == "Admin"
      # This user is an admin.
    ${Else}
      StrCpy $R0 false
    ${EndIf}
  ${EndIf}
  Pop $R1
  Exch $R0
FunctionEnd

Function ${un}SetShellVarContextAppropriately
  Call ${un}IsUserAdmin
  Pop $1
  ${If} $1 == true
    SetShellVarContext all
  ${Else}
    SetShellVarContext current
  ${EndIf}
FunctionEnd

Function ${un}DeleteMyFiles
  Push $R0
  Push $R1
  ClearErrors
  ${Delete} browse.cmd
  ${Delete} launch.vbs
  ${Delete} launch.cmd
  ${Delete} launch-v.cmd
  ${Delete} README.*
  ${Delete} UserGuide.*
  ${Delete} uninstall.exe
  ${RMDir} "$INSTDIR\addons"
  ${RMDir} "$INSTDIR\bin"
  ${RMDir} "$INSTDIR\logs"
  ${RMDir} "$INSTDIR\pack-it-forms"
  ${If} ${Errors}
    StrCpy $R0 "Some files were not deleted from $INSTDIR."
    MessageBox MB_OK|MB_ICONINFORMATION "$R0" /SD IDOK
  ${EndIf}
  Pop $R1
  Pop $R0
FunctionEnd
!macroend
!insertmacro defineGlobalFunctions ""
!insertmacro defineGlobalFunctions "un."

Section "Install"
  ${If} "$OUTPOST_DATA" == ""
    StrCpy $R0 "Forms won't be added to Outpost"
    StrCpy $R0 "$R0, because I didn't find Outpost's data folder."
    StrCpy $R0 "$R0  Do you still want to install ${DisplayName}?"
    MessageBox MB_OKCANCEL|MB_DEFBUTTON2|MB_ICONEXCLAMATION "$R0" /SD IDOK IDOK noFormsOK
    Call FindOutposts # DetailPrint diagnostic information
    Abort "No Outpost data folder"
    noFormsOK:
  ${Else}
    DetailPrint `Outpost data $OUTPOST_DATA`
  ${EndIf}
  StrCpy $R0 "Forms can't be submitted to Outpost"
  ${If} "$OUTPOST_CODE" == ""
    StrCpy $R0 "$R0, because I don't know where it is."
    Call FindOutposts # DetailPrint diagnostic information
  ${ElseIfNot} ${FileExists} "$AOCLIENT_EXE"
    StrCpy $R0 "$R0, because there's no Aoclient.exe in $OUTPOST_CODE."
  ${Else}
    DetailPrint `Outpost $OUTPOST_CODE`
    GoTo noSubmitOK
  ${EndIf}
  StrCpy $R0 "$R0  Do you still want to install ${DisplayName}?"
  MessageBox MB_OKCANCEL|MB_DEFBUTTON2|MB_ICONEXCLAMATION "$R0" /SD IDOK IDOK noSubmitOK
  ${If} "$OUTPOST_CODE" == ""
    Abort "No Outpost"
  ${Else}
    Abort "No Aoclient.exe in $OUTPOST_CODE"
  ${EndIf}
  noSubmitOK:

  # Where to install files:
  CreateDirectory "$INSTDIR"
  SetOutPath "$INSTDIR"

  # Stop the server (so it will release its lock on the program):
  ${If} ${FileExists} "bin\Outpost_Forms.exe"
    ExecShellWait open "bin\Outpost_Forms.exe" "stop" SW_SHOWMINIMIZED
  ${EndIf}
  ${If} ${FileExists} "${PROGRAM_PATH}"
    ExecShellWait open "${PROGRAM_PATH}" "stop" SW_SHOWMINIMIZED
  ${EndIf}

  Call DeleteMyFiles
  FileOpen $R0 "$INSTDIR\uninstallFrom.txt" w
  FileWrite $R0 $OUTPOST_DATA
  FileClose $R0

  CreateDirectory "$INSTDIR\addons\${addon_name}"
  ${If} ${FileExists} "$AOCLIENT_EXE"
    DetailPrint `Copy from $AOCLIENT_EXE`
    ClearErrors
    CopyFiles "$AOCLIENT_EXE" "$INSTDIR\addons\${addon_name}\Aoclient.exe"
    ${If} ${Errors}
      StrCpy $R0 "Forms can't be submitted to Outpost"
      StrCpy $R0 "$R0, because I can't copy $AOCLIENT_EXE."
      Call IsUserAdmin
      Pop $1
      ${If} $1 != true
        StrCpy $0 "$0 To copy it, try running this installer as an administrator."
      ${EndIf}
      StrCpy $R0 "$R0  Do you still want to install ${DisplayName}?"
      MessageBox MB_OKCANCEL|MB_DEFBUTTON2|MB_ICONEXCLAMATION "$R0" /SD IDOK IDOK noAoclientOK
      Abort "Can't copy $AOCLIENT_EXE"
      noAoclientOK:
    ${EndIf}
  ${EndIf}

  # Files to install:
  File built\browse.cmd
  File built\launch.vbs
  File built\launch.cmd
  File built\launch-v.cmd
  File built\UserGuide.html
  File /r built\addons
  File /r /x "*~" /x *.txt /x *.ini /x *.log /x Outpost_Forms.exe bin
  File /oname=${PROGRAM_PATH} bin\Outpost_Forms.exe
  Call ChooseAddonFiles
  SetOutPath "$INSTDIR\pack-it-forms"
  File icon-*.png
  SetOutPath "$INSTDIR"

  # define uninstaller:
  WriteUninstaller "$INSTDIR\uninstall.exe"
  ClearErrors
  SetRegView 32
  WriteRegStr   HKLM "${REG_SUBKEY}" DisplayName "${DisplayName} v${VersionMajor}.${VersionMinor}"
  WriteRegStr   HKLM "${REG_SUBKEY}" UninstallString "$\"$INSTDIR\uninstall.exe$\""
  ${If} ${Errors}
    DetailPrint `not registered`
    StrCpy $0 "${DisplayName} wasn't registered with Windows as a program."
    StrCpy $0 "$0 You can still use it, but to uninstall it you'll have to run uninstall.exe in $INSTDIR."
    Call IsUserAdmin
    Pop $1
    ${If} $1 != true
      StrCpy $0 "$0 To register it, run this installer again as an administrator."
    ${EndIf}
    MessageBox MB_OK|MB_ICONINFORMATION "$0" /SD IDOK
  ${EndIf}
  WriteRegStr   HKLM "${REG_SUBKEY}" Publisher "Los Altos ARES"
  WriteRegStr   HKLM "${REG_SUBKEY}" URLInfoAbout "$INSTDIR\UserGuide.html"
  WriteRegStr   HKLM "${REG_SUBKEY}" DisplayVersion "${VersionMajor}.${VersionMinor}"
  WriteRegDWORD HKLM "${REG_SUBKEY}" VersionMajor ${VersionMajor}
  WriteRegDWORD HKLM "${REG_SUBKEY}" VersionMinor ${VersionMinor}
  WriteRegDWORD HKLM "${REG_SUBKEY}" NoModify 1
  WriteRegDWORD HKLM "${REG_SUBKEY}" NoRepair 1
  WriteRegDWORD HKLM "${REG_SUBKEY}" EstimatedSize 15000

  # Add the uninstaller to the Start menu:
  Call SetShellVarContextAppropriately
  ${If} ${FileExists} "$SMPROGRAMS\SCCo Packet"
    CreateShortcut "$SMPROGRAMS\SCCo Packet\Uninstall ${DisplayName}.lnk" "$INSTDIR\uninstall.exe"
  ${EndIf}

  StrCpy $WSCRIPT_EXE "$SYSDIR\wscript.exe"
  IfFileExists $WSCRIPT_EXE +2
    StrCpy $WSCRIPT_EXE "$WINDIR\System\wscript.exe"

  ClearErrors
  DetailPrint `${PROGRAM_PATH} install $WSCRIPT_EXE$OUTPOST_DATA`
  ExecShellWait open "${PROGRAM_PATH}" "install $WSCRIPT_EXE$OUTPOST_DATA" SW_SHOWMINIMIZED
  ${If} ${Errors}
    Abort "${PROGRAM_PATH} install failed"
  ${EndIf}

  # Execute a dry run, to encourage antivirus/firewall software to accept the new code.
  ClearErrors
  ${If} ${AtMostWinXP}
    ExecShellWait open              ".\launch.cmd" "dry-run ${PROGRAM_PATH}" SW_SHOWMINIMIZED
  ${Else}
    ExecShellWait open "$WSCRIPT_EXE" ".\launch.vbs dry-run ${PROGRAM_PATH}" SW_SHOWMINIMIZED
  ${EndIf}
  ${If} ${Errors}
    DetailPrint `dry-run failed`
  ${EndIf}
SectionEnd

Section "Uninstall"
  SetOutPath "$INSTDIR"

  # Be sure to delete the uninstaller first.
  ${Delete} "$INSTDIR\uninstall.exe"
  DeleteRegKey HKLM "${REG_SUBKEY}"

  # Remove our line from Outpost configuration files
  Call un.FindOutposts
  DetailPrint `${PROGRAM_PATH} uninstall$OUTPOST_DATA`
  ExecShellWait open "${PROGRAM_PATH}" "uninstall$OUTPOST_DATA" SW_SHOWMINIMIZED

  Call un.SetShellVarContextAppropriately
  ${Delete} "$SMPROGRAMS\SCCo Packet\Uninstall ${DisplayName}.lnk"
  Call un.DeleteMyFiles
  ${Delete} uninstallFrom.txt
  RMDir "$INSTDIR" # Do nothing if the directory is not empty
SectionEnd<|MERGE_RESOLUTION|>--- conflicted
+++ resolved
@@ -12,12 +12,7 @@
 # See the License for the specific language governing permissions and
 # limitations under the License.
 
-<<<<<<< HEAD
-!define VersionMajor 1
-!define VersionMinor 11
-=======
 !define InstalledKey SOFTWARE\WOW6432Node\Microsoft\Windows\CurrentVersion\Uninstall
->>>>>>> 4f100927
 
 Name "${WINDOW_TITLE}" "web forms"
 
