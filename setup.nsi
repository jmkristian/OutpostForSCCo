--- conflicted
+++ resolved
@@ -13,11 +13,7 @@
 # limitations under the License.
 
 !define VersionMajor 1
-<<<<<<< HEAD
-!define VersionMinor 10
-=======
 !define VersionMinor 11
->>>>>>> 5c0b2a00
 
 OutFile "${SetupFileName}_Setup-${VersionMajor}.${VersionMinor}.exe"
 
