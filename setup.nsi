--- conflicted
+++ resolved
@@ -13,11 +13,7 @@
 # limitations under the License.
 
 !define VersionMajor 1
-<<<<<<< HEAD
-!define VersionMinor 3
-=======
 !define VersionMinor 4
->>>>>>> c5663021
 
 OutFile "${SetupFileName}_Setup-${VersionMajor}.${VersionMinor}.exe"
 
@@ -74,18 +70,6 @@
   ClearErrors
   ReadINIStr $1 "$0\Outpost.conf" DataDirectory DataDir
   ${IfNot} ${Errors}
-<<<<<<< HEAD
-    CopyFiles "$0\Aoclient.exe" "$INSTDIR\addons\${addon_name}\Aoclient.exe"
-    ${If} ${Errors}
-      MessageBox MB_YESNO|MB_ICONEXCLAMATION "${DisplayName} won't work with $0, because it doesn't contain Aoclient.exe. Do you want to use a different copy of Outpost?" /SD IDNO IDYES goAhead
-        Abort "Can't copy Aoclient.exe from $0."
-      goAhead:
-    ${Else}
-      StrCpy $OUTPOST_CODE "$OUTPOST_CODE $\"$0$\""
-      StrCpy $OUTPOST_DATA "$OUTPOST_DATA $\"$1$\""
-    ${EndIf}
-    ClearErrors
-=======
     ${IfNot} ${FileExists} "$0\Aoclient.exe"
       MessageBox MB_YESNO|MB_ICONEXCLAMATION "${DisplayName} won't work with $0, because it doesn't contain Aoclient.exe. Do you want to use a different copy of Outpost?" /SD IDNO IDYES goAhead
         Abort "No Aoclient.exe in $0."
@@ -106,15 +90,11 @@
   ${IfNot} ${Errors}
     StrCpy $OUTPOST_CODE "$OUTPOST_CODE $\"$0$\""
     StrCpy $OUTPOST_DATA "$OUTPOST_DATA $\"$1$\""
->>>>>>> c5663021
-  ${EndIf}
-  ClearErrors
-FunctionEnd
-
-<<<<<<< HEAD
-=======
+  ${EndIf}
+  ClearErrors
+FunctionEnd
+
 !macro defineFindOutposts un
->>>>>>> c5663021
 # Set $OUTPOST_DATA = a space-separated list of folders that contain Outpost configuration files.
 # If no such folders are found, set it to "".
 Function ${un}FindOutposts
@@ -158,11 +138,7 @@
 
   Call FindOutposts
   ${If} "$OUTPOST_DATA" == ""
-<<<<<<< HEAD
-    MessageBox MB_OK|MB_ICONSTOP "Please install Outpost Packet Message Manager first. No recent version is installed, it appears."
-=======
     MessageBox MB_OK|MB_ICONSTOP "Please install Outpost Packet Message Manager before you install ${DisplayName}. No recent version is installed, it appears."
->>>>>>> c5663021
     Abort "Outpost PMM not found."
   ${EndIf}
 
